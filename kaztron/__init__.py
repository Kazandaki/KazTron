--- conflicted
+++ resolved
@@ -1,24 +1,10 @@
 # kaztron
 from collections import OrderedDict
 
-<<<<<<< HEAD
 __version__ = "2.1a1.dev4"
 
 bot_info = {
     "version": __version__,
-    "changelog":
-        "++ Writing Sprints\n"
-        "++ Role Management Commands\n"
-        "++ Reminder feature\n"
-        "+ Modnotes: `add` command now allows file and image attachments\n"
-        "+ Modtools: Expanded whois to search by name, name+discriminator, or ID\n"
-        "+ Spotlight: Added date tracking to queue",
-=======
-__version__ = "2.0.1"
-
-bot_info = {
-    "version": __version__,
->>>>>>> bf3f5651
     "links": OrderedDict()
 }
 bot_info["links"]["Changelog"] = "https://github.com/Worldbuilding/KazTron/releases/tag/v" + __version__
