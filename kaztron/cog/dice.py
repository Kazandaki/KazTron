--- conflicted
+++ resolved
@@ -120,18 +120,12 @@
 
             if isinstance(root_exc, errors.UnauthorizedChannelError):
                 logger.error("Unauthorized use of command in #{1}: {0}"
-<<<<<<< HEAD
-                    .format(cmd_string, ctx.message.channel.name))
+                             .format(cmd_string, ctx.message.channel.name))
                 await self.bot.send_message(
                     ctx.message.channel,
                     "Sorry, this command can only be used in {}"
                     .format(channel_mention(self.ch_allowed_list[0]))
                 )
-=======
-                             .format(cmd_string, ctx.message.channel.name))
-                await self.bot.send_message(ctx.message.channel,
-                    "Sorry, this command can only be used in {}".format(self.ch_dice.mention))
->>>>>>> eeb3eae7
 
             else:
                 core_cog = self.bot.get_cog("CoreCog")
